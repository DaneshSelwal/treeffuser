--- conflicted
+++ resolved
@@ -18,13 +18,8 @@
 
     def __init__(
         self,
-<<<<<<< HEAD
-        n_estimators: int = 10000,
-        n_repeats: int = 50,
-=======
         n_estimators: int = 3000,
         n_repeats: int = 30,
->>>>>>> a6116a94
         learning_rate: float = 0.5,
         early_stopping_rounds: int = 50,
         num_leaves: int = 31,
