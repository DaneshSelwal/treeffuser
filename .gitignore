--- conflicted
+++ resolved
@@ -78,11 +78,8 @@
 **/raw/**
 **/data.npy
 
-<<<<<<< HEAD
 # Debug files
-=======
-# Debug folders and files
->>>>>>> 9ef34fed
+
 *debug*
 
 # Latex
